--- conflicted
+++ resolved
@@ -8,10 +8,10 @@
 of the API can be found [here](https://desec.readthedocs.io/en/latest/)
 
 ## Requirements
-- [go](https://golang.org) => 1.19.0
+- [go](https://golang.org) => 1.22.0
 - [helm](https://helm.sh/) >= v3.0.0
 - [kuberentes](https://kubernetes.io/) => 1.25.0
-- [cert-manager](https://cert-managaer.io/) => 1.11.0
+- [cert-manager](https://cert-managaer.io/) => 1.15.1
 
 ## Installation
 
@@ -24,13 +24,7 @@
 
 ## Uninstallation
 
-<<<<<<< HEAD
 ## Creating an issuer
-=======
-We can also then provide a standardised 'testing framework', or set of
-conformance tests, which allow us to validate that a DNS provider works as
-expected.
->>>>>>> 0dcb6537
 
 Create a secret containing the credentials
 ```yaml
@@ -44,6 +38,9 @@
   token: your-key-base64-encoded
 ```
 
+We can also then provide a standardised 'testing framework', or set of
+conformance tests, which allow us to validate that a DNS provider works as
+expected.
 Create a 'ClusterIssuer' or 'Issuer' resource as the following:
 
 ```yaml
